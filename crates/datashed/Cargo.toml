[package]
name = "datashed"
version = "0.1.0"
authors.workspace = true
license.workspace = true
edition.workspace = true
rust-version.workspace = true

[dependencies]
actix-files = { version = "0.6" }
actix-web = { version = "4.10" }
bstr = { workspace = true }
clap = { workspace = true }
clap_complete = { workspace = true }
comfy-table = { version = "7.1" }
csv = { workspace = true }
dialoguer = { version = "0.11.0" }
directories = { version = "6.0" }
<<<<<<< HEAD
env_logger = { version = "0.11.5" }
flate2 = { version = "1.1" }
=======
env_logger = { version = "0.11" }
flate2 = { version = "1.0.30" }
>>>>>>> 53358537
glob = { workspace = true }
hashbrown = { workspace = true }
humansize = { workspace = true }
indicatif = { workspace = true }
jemallocator = { version = "0.5.4" }
minus = { version = "5.6.1", features = ["search", "static_output"] }
ndarray = { workspace = true }
ndarray-stats = { workspace = true }
pica-record = { workspace = true, features = ["serde"] }
polars = { workspace = true }
rayon = { workspace = true }
regex = { workspace = true }
reqwest = { workspace = true }
semver = { workspace = true }
serde = { workspace = true }
serde_json = { version = "1.0.120", features = ["preserve_order"] }
sha2 = { version = "0.10.8" }
tar = { version = "0.4.41" }
thiserror = { workspace = true }
tokio = { workspace = true }
toml = { workspace = true }
unicode-normalization = { version = "0.1.23" }
unicode_categories = { version = "0.1.1" }

[dependencies.lingua]
version = "1.6.2"
default-features = false
features = [
    "danish",
    "dutch",
    "english",
    "french",
    "german",
    "italian",
    "latin",
    "polish",
    "portuguese",
    "russian",
    "spanish",
]

[dev-dependencies]
anyhow = { workspace = true }
approx = { workspace = true }

[features]
default = ["performant", "unstable"]
nightly = ["pica-record/nightly", "polars/nightly", "hashbrown/nightly"]
performant = ["pica-record/performant", "polars/cse", "polars/performant"]
unstable = ["pica-record/unstable"]<|MERGE_RESOLUTION|>--- conflicted
+++ resolved
@@ -16,13 +16,8 @@
 csv = { workspace = true }
 dialoguer = { version = "0.11.0" }
 directories = { version = "6.0" }
-<<<<<<< HEAD
-env_logger = { version = "0.11.5" }
+env_logger = { version = "0.11" }
 flate2 = { version = "1.1" }
-=======
-env_logger = { version = "0.11" }
-flate2 = { version = "1.0.30" }
->>>>>>> 53358537
 glob = { workspace = true }
 hashbrown = { workspace = true }
 humansize = { workspace = true }
