--- conflicted
+++ resolved
@@ -1,18 +1,6 @@
 use clap::{Parser, Subcommand};
 
-<<<<<<< HEAD
-use crate::commands::archive::Archive;
-use crate::commands::clean::Clean;
-use crate::commands::config::Config;
-use crate::commands::index::Index;
-use crate::commands::init::Init;
-use crate::commands::restore::Restore;
-use crate::commands::status::Status;
-use crate::commands::verify::Verify;
-use crate::commands::version::Version;
-=======
 use crate::commands::*;
->>>>>>> 435826b9
 
 #[derive(Debug, Parser)]
 #[command(version, about, long_about = None, max_term_width = 72)]
@@ -35,16 +23,13 @@
 #[derive(Debug, Subcommand)]
 pub(crate) enum Command {
     Archive(Archive),
+    Clean(Clean),
     Config(Config),
     Index(Index),
     #[clap(alias = "new")]
     Init(Init),
     Restore(Restore),
     Status(Status),
-<<<<<<< HEAD
-    Clean(Clean),
-=======
     Verify(Verify),
->>>>>>> 435826b9
     Version(Version),
 }