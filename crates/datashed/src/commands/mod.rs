--- conflicted
+++ resolved
@@ -1,15 +1,5 @@
-<<<<<<< HEAD
-pub(crate) mod archive;
-pub(crate) mod clean;
-pub(crate) mod config;
-pub(crate) mod index;
-pub(crate) mod init;
-pub(crate) mod restore;
-pub(crate) mod status;
-pub(crate) mod verify;
-pub(crate) mod version;
-=======
 pub(crate) use archive::Archive;
+pub(crate) use clean::Clean;
 pub(crate) use config::Config;
 pub(crate) use index::Index;
 pub(crate) use init::Init;
@@ -19,11 +9,11 @@
 pub(crate) use version::Version;
 
 mod archive;
+mod clean;
 mod config;
 mod index;
 mod init;
 mod restore;
 mod status;
 mod verify;
-mod version;
->>>>>>> 435826b9
+mod version;