--- conflicted
+++ resolved
@@ -45,18 +45,8 @@
 
 fn run(args: Args) -> DatashedResult<()> {
     match args.cmd {
-<<<<<<< HEAD
-        Command::Init(args) => commands::init::execute(args),
-        Command::Config(args) => commands::config::execute(args),
-        Command::Index(args) => commands::index::execute(args),
-        Command::Verify(args) => commands::verify::execute(args),
-        Command::Archive(args) => commands::archive::execute(args),
-        Command::Restore(args) => commands::restore::execute(args),
-        Command::Status(args) => commands::status::execute(args),
-        Command::Clean(args) => commands::clean::execute(args),
-        Command::Version(args) => commands::version::execute(args),
-=======
         Command::Archive(cmd) => cmd.execute(),
+        Command::Clean(cmd) => cmd.execute(),
         Command::Config(cmd) => cmd.execute(),
         Command::Index(cmd) => cmd.execute(),
         Command::Init(cmd) => cmd.execute(),
@@ -64,7 +54,6 @@
         Command::Status(cmd) => cmd.execute(),
         Command::Verify(cmd) => cmd.execute(),
         Command::Version(cmd) => cmd.execute(),
->>>>>>> 435826b9
     }
 }
 
